--- conflicted
+++ resolved
@@ -2,14 +2,11 @@
 
 from functools import lru_cache
 
-<<<<<<< HEAD
 from typing import Optional
 
 import numpy as np
 from numpy import abs, round, arange, sum, exp
-=======
-from numpy import ndarray, exp, abs, round, diff, flatnonzero, arange, inf
->>>>>>> 00f56283
+
 from numpy.lib.scimath import log, sqrt
 from scipy import stats
 
@@ -203,31 +200,17 @@
         raise ValueError("Maximum price cannot be less than minimum price!")
 
 
-<<<<<<< HEAD
 def get_pop(
     s: np.ndarray,
     profit: np.ndarray,
     inputs_data: BlackScholesModelInputs | ArrayInputs,
     target: float = 0.01,
 ) -> PoPOutputs:
-=======
-@lru_cache
-def create_price_samples(
-    s0: float,
-    volatility: float,
-    years_to_maturity: float,
-    r: float = 0.01,
-    distribution: Distribution = "black-scholes",
-    y: float = 0.0,
-    n: int = 100_000,
-) -> ndarray:
->>>>>>> 00f56283
     """
     Estimates the probability of profit (PoP) of an options trading strategy.
 
     Parameters
     ----------
-<<<<<<< HEAD
     s : numpy.ndarray
         Array of stock prices.
     profit : numpy.ndarray
@@ -243,31 +226,6 @@
     PoPOutputs
         Outputs. See the documentation for `PoPOutputs` for more details.
     """
-=======
-    s0: spot price of the stock.
-    volatility: annualized volatility.
-    years_to_maturity: time left to maturity in units of year.
-    r: annualized risk-free interest rate (default is 0.01). Used only if
-       distribution is 'black-scholes'.
-    distribution: statistical distribution used to generate random stock prices
-                  at maturity. It can be 'black-scholes' (default; 'normal' is
-                  equivalent) or 'laplace'.
-    y: annualized dividend yield (default is zero).
-    n: number of randomly generated terminal prices.
-    """
-    drift = (r - y - 0.5 * volatility * volatility) * years_to_maturity
-
-    if distribution in ("black-scholes", "normal"):
-        return exp(normal((log(s0) + drift), volatility * sqrt(years_to_maturity), n))
-    elif distribution == "laplace":
-        return exp(
-            laplace(
-                (log(s0) + drift), (volatility * sqrt(years_to_maturity)) / sqrt(2.0), n
-            )
-        )
-    else:
-        raise ValueError("Distribution not implemented yet!")
->>>>>>> 00f56283
 
     probability_of_reaching_target: float
     probability_of_missing_target: float
@@ -304,14 +262,10 @@
         expected_return_below_target=expected_return_below_target,
     )
 
-<<<<<<< HEAD
 
 def _get_pl_option(
     option_type: OptionType, opvalue: float, action: Action, s: np.ndarray, x: float
 ) -> np.ndarray:
-=======
-def get_profit_range(s: ndarray, profit: ndarray, target: float = 0.01) -> list[Range]:
->>>>>>> 00f56283
     """
     Returns the profit or loss profile of an option leg at expiration.
 
@@ -388,7 +342,6 @@
         Profit or loss profile of a stock position.
     """
 
-<<<<<<< HEAD
     if action == "sell":
         return s0 - s
     elif action == "buy":
@@ -396,14 +349,6 @@
     else:
         raise ValueError("Action must be either 'sell' or 'buy'!")
 
-=======
-    * For 'source="black-scholes"' (default; 'normal' is equivalent): the probability
-    of profit is calculated assuming a (log)normal distribution as implemented in
-    the Black-Scholes model.
-
-    * For 'source="laplace"': the probability of profit is calculated assuming
-    a (log)Laplace distribution of terminal stock prices at maturity.
->>>>>>> 00f56283
 
 def _get_pop_bs(
     s: np.ndarray,
@@ -441,7 +386,6 @@
     expected_return_above_target = None
     expected_return_below_target = None
 
-<<<<<<< HEAD
     sigma = (
         inputs.volatility * sqrt(inputs.years_to_target_date)
         if inputs.volatility > 0.0
@@ -510,18 +454,6 @@
     """
     Estimates the probability of profit (PoP) of an options trading strategy using
     an array of terminal stock prices.
-=======
-    if isinstance(inputs, ProbabilityOfProfitInputs):
-        stock_price = inputs.stock_price
-        volatility = inputs.volatility
-        years_to_maturity = inputs.years_to_maturity
-        r = (
-            inputs.interest_rate or 0.0
-        )  # 'or' just for typing purposes, as `interest_rate` must be non-zero
-        y = inputs.dividend_yield
-        drift = (r - y - 0.5 * volatility * volatility) * years_to_maturity
-        sigma = volatility * sqrt(years_to_maturity)
->>>>>>> 00f56283
 
     Parameters
     ----------
@@ -539,12 +471,8 @@
         target.
     """
 
-<<<<<<< HEAD
     if inputs.array.shape[0] == 0:
         raise ValueError("The array is empty!")
-=======
-        beta = sigma / sqrt(2.0)
->>>>>>> 00f56283
 
     tmp1 = inputs.array[inputs.array >= target]
     tmp2 = inputs.array[inputs.array < target]
@@ -552,19 +480,8 @@
     probability_of_reaching_target = tmp1.shape[0] / inputs.array.shape[0]
     probability_of_missing_target = 1.0 - probability_of_reaching_target
 
-<<<<<<< HEAD
     expected_return_above_target = round(tmp1.mean(), 2) if tmp1.shape[0] > 0 else None
     expected_return_below_target = round(tmp2.mean(), 2) if tmp2.shape[0] > 0 else None
-=======
-            if inputs.source in ("normal", "black-scholes"):
-                pop += stats.norm.cdf(
-                    (log(hval / stock_price) - drift) / sigma
-                ) - stats.norm.cdf((log(lval / stock_price) - drift) / sigma)
-            else:
-                pop += stats.laplace.cdf(
-                    (log(hval / stock_price) - drift) / beta
-                ) - stats.laplace.cdf((log(lval / stock_price) - drift) / beta)
->>>>>>> 00f56283
 
     return (
         probability_of_reaching_target,
@@ -609,17 +526,8 @@
         else:
             return [(0.0, 0.0)], [(0.0, float("inf"))]
 
-<<<<<<< HEAD
     lb_profit = hb_profit = None
     lb_loss = hb_loss = None
-=======
-def _get_pl_option(
-    option_type: OptionType, opvalue: float, action: Action, s: ndarray, x: float
-) -> ndarray:
-    """
-    getPLoption(option_type,opvalue,action,s,x) -> returns the profit (P) or loss
-    (L) per option of an option trade at expiration.
->>>>>>> 00f56283
 
     for i, index in enumerate(crossings):
         if i == 0:
@@ -657,13 +565,7 @@
         if lb_profit is not None and hb_profit is not None:
             profit_range.append((lb_profit, hb_profit))
 
-<<<<<<< HEAD
             lb_profit = hb_profit = None
-=======
-def _get_payoff(option_type: OptionType, s: ndarray, x: float) -> ndarray:
-    """
-    get_payoff(option_type, s, x) -> returns the payoff of an option trade at expiration.
->>>>>>> 00f56283
 
         if lb_loss is not None and hb_loss is not None:
             loss_range.append((lb_loss, hb_loss))
@@ -672,12 +574,8 @@
 
     return profit_range, loss_range
 
-<<<<<<< HEAD
 
 def _get_sign_changes(profit: np.ndarray, target: float) -> list[int]:
-=======
-def _get_pl_stock(s0: float, action: Action, s: ndarray) -> ndarray:
->>>>>>> 00f56283
     """
     Returns a list of the indices in the array of profits where the sign changes.
 
