from __future__ import division
<<<<<<< HEAD
from scipy import stats
from numpy import exp,round,arange,abs,argmin,pi
from numpy.lib.scimath import log,sqrt

def getoptionprice(optype,s0,x,r,time2maturity,d1,d2,y=0.0):
    '''
    getoptionprice(optype,s0,x,r,time2maturity,d1,d2,y) -> returns the price of 
    an option (call or put) given the current stock price 's0' and the option 
    strike 'x', as well as the annualized risk-free rate 'r', the time remaining 
    to maturity in units of year, 'd1' and 'd2' as defined in the Black-Scholes 
    formula, and the stocks's annualized dividend yield 'y' (default is zero, 
=======
from scipy import stats, pi
from numpy import exp, round, arange, abs, argmin
from numpy.lib.scimath import log, sqrt


def getoptionprice(optype, s0, x, r, time2maturity, d1, d2, y=0.0):
    """
    getoptionprice(optype,s0,x,r,time2maturity,d1,d2,y) -> returns the price of
    an option (call or put) given the current stock price 's0' and the option
    strike 'x', as well as the annualized risk-free rate 'r', the time remaining
    to maturity in units of year, 'd1' and 'd2' as defined in the Black-Scholes
    formula, and the stocks's annualized dividend yield 'y' (default is zero,
>>>>>>> e296730e
    i.e., the stock does not pay dividends).
    """
    if y > 0.0:
        s = s0 * exp(-y * time2maturity)
    else:
        s = s0

    if optype == "call":
        return round(
            s * stats.norm.cdf(d1) - x * exp(-r * time2maturity) * stats.norm.cdf(d2), 2
        )
    elif optype == "put":
        return round(
            x * exp(-r * time2maturity) * stats.norm.cdf(-d2) - s * stats.norm.cdf(-d1),
            2,
        )
    else:
        raise ValueError("Option type must be either 'call' or 'put'!")


def getimpliedvol(optype, oprice, s0, x, r, time2maturity, y=0.0):
    """
    getimpliedvol(optype,oprice,s0,x,r,time2maturity,y) -> estimates the implied
    volatility taking the option type (call or put), the option price, the current
    stock price 's0', the option strike 'x', the annualized risk-free rate 'r',
    the time remaining to maturity in units of year, and the stocks's annualized
    dividend yield 'y' (default is zero,i.e., the stock does not pay dividends)
    as arguments.
    """
    vol = 0.001 * arange(1, 1001)
    d1, d2 = get_d1_d2(s0, x, r, vol, time2maturity, y)
    dopt = abs(getoptionprice(optype, s0, x, r, time2maturity, d1, d2, y) - oprice)

    return vol[argmin(dopt)]


def getdelta(optype, d1, time2maturity=0.0, y=0.0):
    """
    getdelta(optype,d1,time2maturity,y) -> computes the Greek Delta for an option
    (call or put) taking 'd1' as defined in the Black-Scholes formula as a mandatory
    argument. Optionally, the time remaining to maturity in units of year and
    the stocks's annualized dividend yield 'y' (default is zero,i.e., the stock
    does not pay dividends) may be passed as arguments. The Greek Delta estimates
    how the option price varies as the stock price increases or decreases by $1.
    """
    if y > 0.0 and time2maturity > 0.0:
        yfac = exp(-y * time2maturity)
    else:
        yfac = 1.0

    if optype == "call":
        return yfac * stats.norm.cdf(d1)
    elif optype == "put":
        return yfac * (stats.norm.cdf(d1) - 1.0)
    else:
        raise ValueError("Option must be either 'call' or 'put'!")


def getgamma(s0, vol, time2maturity, d1, y=0.0):
    """
    getgamma(s0,vol,time2maturity,d1,y) -> computes the Greek Gamma for an option
    taking the current stock price 's0', the annualized volatity 'vol', the time
    remaining to maturity in units of year, 'd1' as defined in the Black-Scholes
    formula and the stocks's annualized dividend yield 'y' (default is zero,i.e.,
    the stock does not pay dividends) as arguments. The Greek Gamma provides the
    variation of Greek Delta as stock price increases or decreases by $1.
    """
    if y > 0.0:
        yfac = exp(-y * time2maturity)
    else:
        yfac = 1.0

    cdf_d1_prime = exp(-0.5 * d1 * d1) / sqrt(2.0 * pi)

    return yfac * cdf_d1_prime / (s0 * vol * sqrt(time2maturity))


def gettheta(optype, s0, x, r, vol, time2maturity, d1, d2, y=0.0):
    """
    gettheta(optype,s0,x,r,vol,time2maturity,d1,d2,y) -> computes the Greek Theta
    for an option (call or put) taking the current stock price 's0', the exercise
    price 'x', the annualized risk-free rate 'r', the time remaining to maturity
    in units of year , the annualized volatility 'vol', 'd1' and 'd2' as defined
    in the Black-Scholes formula, and the stocks's annualized dividend yield 'y'
    (default is zero, i.e., the stock does not pay dividends) as arguments. The
    Greek Theta estimates the value lost per year of an option as the maturity
    gets closer.
    """
    if y > 0.0:
        s = s0 * exp(-y * time2maturity)
    else:
        s = s0

    cdf_d1_prime = exp(-0.5 * d1 * d1) / sqrt(2.0 * pi)

    if optype == "call":
        return -(
            s * vol * cdf_d1_prime / (2.0 * sqrt(time2maturity))
            + r * x * exp(-r * time2maturity) * stats.norm.cdf(d2)
            - y * s * stats.norm.cdf(d1)
        )
    elif optype == "put":
        return -(
            s * vol * cdf_d1_prime / (2.0 * sqrt(time2maturity))
            - r * x * exp(-r * time2maturity) * stats.norm.cdf(-d2)
            + y * s * stats.norm.cdf(-d1)
        )
    else:
        raise ValueError("Option type must be either 'call' or 'put'!")


def getvega(s0, time2maturity, d1, y=0.0):
    """
    getvega(s0,time2maturity,d1) -> computes the Greek Vega for an option taking
    the current stock price 's0', the time remaining to maturity in units of year,
    'd1' as defined in the Black-Scholes formula, and the stocks's annualized
    dividend yield 'y' (default is zero, i.e., the stock does not pay dividends)
    as arguments. The Greek Vega estimates the amount that the option price changes
    for every 1% change in the annualized volatility of the underlying asset.
    """
    if y > 0.0:
        s = s0 * exp(-y * time2maturity)
    else:
        s = s0

    cdf_d1_prime = exp(-0.5 * d1 * d1) / sqrt(2.0 * pi)

    return s * cdf_d1_prime * sqrt(time2maturity) / 100


def get_d1_d2(s0, x, r, vol, time2maturity, y=0.0):
    """
    get_d1_d2(s0,x,r,vol,time2maturity,y) -> returns 'd1' and 'd2' taking the
    current stock price 's0', the exercise price 'x', the annualized risk-free
    rate 'r', the annualized volatility 'vol', the time remaining to option
    expiration in units of year, and the stocks's annualized dividend yield 'y'
    (default is zero, i.e., the stock does not pay dividends) as arguments.
    """
    d1 = (log(s0 / x) + (r - y + vol * vol / 2.0) * time2maturity) / (
        vol * sqrt(time2maturity)
    )
    d2 = d1 - vol * sqrt(time2maturity)

    return d1, d2


def getitmprob(optype, d2, time2maturity=0.0, y=0.0):
    """
    getitmprob(optype,d2,time2maturity,y) -> returns the estimated probability
    that an option (either call or put) will be in-the-money at maturity, taking
    'd2' as defined in the Black-Scholes formula as a mandatory argument. Optionally,
    the time remaining to maturity in units of year and the stocks's annualized
    dividend yield 'y' (default is zero,i.e., the stock does not pay dividends)
    may be passed as arguments.
    """
    if y > 0.0 and time2maturity > 0.0:
        yfac = exp(-y * time2maturity)
    else:
        yfac = 1.0

    if optype == "call":
        return yfac * stats.norm.cdf(d2)
    elif optype == "put":
        return yfac * stats.norm.cdf(-d2)
    else:
        raise ValueError("Option type must be either 'call' or 'put'!")


def getBSinfo(s, x, r, vol, time2maturity, y=0.0):
    """
    getBSinfo(s,x,r,vol,time2maturity,y) -> provides informaton about call and
    put options using the Black-Scholes formula, taking the current stock price
    's', the option strike 'x', the annualized risk-free rate 'r', the annualized
    volatility 'vol', the time remaining to maturity in units of year, and
    the annualized stock's dividend yield 'y' as arguments.
    """
    d1, d2 = get_d1_d2(s, x, r, vol, time2maturity, y)
    callprice = getoptionprice("call", s, x, r, time2maturity, d1, d2, y)
    putprice = getoptionprice("put", s, x, r, time2maturity, d1, d2, y)
    calldelta = getdelta("call", d1, time2maturity, y)
    putdelta = getdelta("put", d1, time2maturity, y)
    calltheta = gettheta("call", s, x, r, vol, time2maturity, d1, d2, y)
    puttheta = gettheta("put", s, x, r, vol, time2maturity, d1, d2, y)
    gamma = getgamma(s, vol, time2maturity, d1, y)
    vega = getvega(s, time2maturity, d1, y)
    callitmprob = getitmprob("call", d2, time2maturity, y)
    putitmprob = getitmprob("put", d2, time2maturity, y)

    return (
        callprice,
        putprice,
        calldelta,
        putdelta,
        calltheta,
        puttheta,
        gamma,
        vega,
        callitmprob,
        putitmprob,
    )<|MERGE_RESOLUTION|>--- conflicted
+++ resolved
@@ -1,19 +1,6 @@
 from __future__ import division
-<<<<<<< HEAD
 from scipy import stats
-from numpy import exp,round,arange,abs,argmin,pi
-from numpy.lib.scimath import log,sqrt
-
-def getoptionprice(optype,s0,x,r,time2maturity,d1,d2,y=0.0):
-    '''
-    getoptionprice(optype,s0,x,r,time2maturity,d1,d2,y) -> returns the price of 
-    an option (call or put) given the current stock price 's0' and the option 
-    strike 'x', as well as the annualized risk-free rate 'r', the time remaining 
-    to maturity in units of year, 'd1' and 'd2' as defined in the Black-Scholes 
-    formula, and the stocks's annualized dividend yield 'y' (default is zero, 
-=======
-from scipy import stats, pi
-from numpy import exp, round, arange, abs, argmin
+from numpy import exp, round, arange, abs, argmin, pi
 from numpy.lib.scimath import log, sqrt
 
 
@@ -24,7 +11,6 @@
     strike 'x', as well as the annualized risk-free rate 'r', the time remaining
     to maturity in units of year, 'd1' and 'd2' as defined in the Black-Scholes
     formula, and the stocks's annualized dividend yield 'y' (default is zero,
->>>>>>> e296730e
     i.e., the stock does not pay dividends).
     """
     if y > 0.0:
