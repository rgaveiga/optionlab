--- conflicted
+++ resolved
@@ -1,7 +1,6 @@
 # CHANGELOG
 
-<<<<<<< HEAD
-## 1.4.1 (2025-01-04)
+## 1.4.1 (2025-01-23)
 
 - Removed a small bug in `create_price_seq` in support.py
 - Improved the algorithm in `get_profit_range` in support.py, then renamed to `_get_profit_range`
@@ -77,11 +76,6 @@
 ## 1.3.2 (2024-11-30)
 
 - Changed Laplace distribution implementation in `create_price_samples` and `get_pop` functions in support.py
-=======
-## 1.3.2 (2024-11-30)
-
-- Changed Laplace distribution implementation in `create_price_samples` and `get_pop` functions in support.py.
->>>>>>> 00f56283
 
 ## 1.3.1 (2024-09-27)
 
