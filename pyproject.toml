[tool.poetry]
name = "optionlab"
<<<<<<< HEAD
version = "1.1.0"
=======
version = "1.0.1"
>>>>>>> fd7a4c14
description = "Evaluate option strategies"
authors = ["rgaveiga"]
readme = "README.md"

[tool.poetry.dependencies]
python = "^3.10"
scipy = "^1.12.0"
pandas = "^2.2.1"
matplotlib = "^3.8.3"
pydantic = "^2.6.3"
holidays = "^0.44"

[tool.poetry.group.dev.dependencies]
mypy = "^1.8.0"
black = {extras = ["jupyter"], version = "^24.2.0"}
pytest = "^8.0.2"
<<<<<<< HEAD
=======
pytest-benchmark = "^4.0.0"
>>>>>>> fd7a4c14
ruff = "^0.3.2"

[build-system]
requires = ["poetry-core"]
build-backend = "poetry.core.masonry.api"<|MERGE_RESOLUTION|>--- conflicted
+++ resolved
@@ -1,10 +1,6 @@
 [tool.poetry]
 name = "optionlab"
-<<<<<<< HEAD
 version = "1.1.0"
-=======
-version = "1.0.1"
->>>>>>> fd7a4c14
 description = "Evaluate option strategies"
 authors = ["rgaveiga"]
 readme = "README.md"
@@ -21,10 +17,7 @@
 mypy = "^1.8.0"
 black = {extras = ["jupyter"], version = "^24.2.0"}
 pytest = "^8.0.2"
-<<<<<<< HEAD
-=======
 pytest-benchmark = "^4.0.0"
->>>>>>> fd7a4c14
 ruff = "^0.3.2"
 
 [build-system]
